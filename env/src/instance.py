import atexit
import enum
import functools
import importlib
import inspect
import json
import os
import shutil
import signal
import sys
import threading
import time
import traceback
import types
from concurrent.futures import TimeoutError
from pathlib import Path
from timeit import default_timer as timer
from typing_extensions import deprecated

from dotenv import load_dotenv
from slpp import slpp as lua

from entities import *
from lua_manager import LuaScriptManager
from models.camera import Camera
from namespace import FactorioNamespace
from utils.rcon import _lua2python, _get_dir
from transaction import FactorioTransaction
from models.research_state import ResearchState
from rcon.factorio_rcon import RCONClient
from models.game_state import GameState
from utils.controller_loader.system_prompt_generator import SystemPromptGenerator

CHUNK_SIZE = 32
MAX_SAMPLES = 5000

load_dotenv()

NONE = 'nil'

global var
var = {}

class Direction(Enum):
    UP = NORTH = 0
    RIGHT = EAST = 2
    DOWN = SOUTH = 4
    LEFT = WEST = 6

    @classmethod
    def opposite(cls, direction):
        return cls((direction.value + 4) % 8)

    @classmethod
    def next_clockwise(cls, direction):
        return cls((direction.value + 2) % 8)

    @classmethod
    def next_counterclockwise(cls, direction):
        return cls((direction.value - 2) % 8)

    @classmethod
    def to_factorio_direction(cls, direction):
        return direction.value // 2

    @classmethod
    def from_factorio_direction(cls, direction):
        return direction.value * 2

class FactorioInstance:

    def __init__(self,
                 address=None,
                 fast=False,
                 tcp_port=27000,
                 inventory={},
                 cache_scripts=True,
                 all_technologies_researched=True,
                 peaceful=True,
                 player_index=1,
                 **kwargs
                 ):

        self.player_index = player_index
        self.persistent_vars = {}

        self.tcp_port = tcp_port
        self.rcon_client, self.address = self.connect_to_server(address, tcp_port)
        self.all_technologies_researched = all_technologies_researched
        self.fast = fast
        self._speed = 1
        self._ticks_elapsed = 0

        self.peaceful = peaceful
        self.namespace = FactorioNamespace(self)

        self.lua_script_manager = LuaScriptManager(self.rcon_client, cache_scripts)
        self.script_dict = {**self.lua_script_manager.lib_scripts, **self.lua_script_manager.tool_scripts}

        # Initialize hooks as dictionaries to organize callbacks by tool name
        self.pre_tool_hooks = {}
        self.post_tool_hooks = {}

        # Load the python controllers that correspond to the Lua scripts
        self.setup_tools(self.lua_script_manager)

        self.initial_inventory = inventory
        self.initialise(fast, **inventory)
        self.initial_score = 0


        try:
            self.namespace.score()
        except Exception as e:
            # Invalidate cache if there is an error
            self.lua_script_manager = LuaScriptManager(self.rcon_client, False)
            self.script_dict = {**self.lua_script_manager.lib_scripts, **self.lua_script_manager.tool_scripts}
            self.setup_tools(self.lua_script_manager)
            self.initialise(fast, **inventory)

        self._tasks = []

        self.initial_score, goal = self.namespace.score()

        # Register the cleanup method to be called on exit
        atexit.register(self.cleanup)

    def reset(self, game_state: Optional[GameState] = None):
        # Reset the namespace (clear variables, functions etc)
        self.namespace.reset()

        if not game_state:
            # Reset the game instance
            self._reset(**self.initial_inventory if isinstance(self.initial_inventory,
                                                               dict) else self.initial_inventory.__dict__)
            # Reset the technologies
            if not self.all_technologies_researched:
                self.namespace._load_research_state(ResearchState(
                    technologies={},
                    research_progress=0,
                    current_research=None,
                    research_queue=[],
                    progress={}
                ))
        else:
            # Reset the game instance
            self._reset(**dict(game_state.inventory))

            # Load entities into the game
            self.namespace._load_entity_state(game_state.entities, decompress=True)

            # Load research state into the game
            self.namespace._load_research_state(game_state.research)

            # Reset elapsed ticks
            self._reset_elapsed_ticks()

            # Load variables / functions from game state
            self.namespace.load(game_state)

        try:
            self.initial_score, goal = self.namespace.score()
        except Exception as e:
            self.initial_score, goal = 0, None

        # Clear renderings
        self.begin_transaction()
        self.add_command('/c rendering.clear()', raw=True)
        self.execute_transaction()


    def set_inventory(self, **kwargs):
        self.begin_transaction()
        self.add_command('clear_inventory', self.player_index)
        self.execute_transaction()

        self.begin_transaction()
        # kwargs dict to json
        inventory_items = {k: v for k, v in kwargs.items()}
        inventory_items_json = json.dumps(inventory_items)
        self.add_command(f"/c global.actions.initialise_inventory({self.player_index}, '{inventory_items_json}')", raw=True)

        self.execute_transaction()

    def speed(self, speed):
        response = self.rcon_client.send_command(f'/c game.speed = {speed}')
        self._speed = speed

    def get_elapsed_ticks(self):
        response = self.rcon_client.send_command(f'/c rcon.print(global.elapsed_ticks or 0)')
        if not response: return 0
        return int(response)

    def get_system_prompt(self) -> str:
        """
        Get the system prompt for the Factorio environment.
        This includes all the available actions, objects, and entities that the agent can interact with.
        We get the system prompt by loading the schema, definitions, and entity definitions from their source files.
        These are converted to their signatures - leaving out the implementations.
        :return:
        """
        execution_path = Path(os.path.dirname(os.path.realpath(__file__)))
        generator = SystemPromptGenerator(str(execution_path))
        return generator.generate()

    def connect_to_server(self, address, tcp_port):
        try:
            rcon_client = RCONClient(address, tcp_port, 'factorio') #'quai2eeha3Lae7v')
            address = address
        except ConnectionError as e:
            print(e)
            rcon_client = RCONClient('localhost', tcp_port, 'factorio')
            address = 'localhost'

        try:
            rcon_client.connect()
            player_exists = rcon_client.send_command('/c rcon.print(game.players[1].position)')
            if not player_exists:
                raise Exception(
                    "Player hasn't been initialised into the game. Please log in once to make this node operational.")
            #rcon_client.send_command('/c global = {}')
            #rcon_client.send_command('/c global.actions = {}')

        except Exception as e:
            raise ConnectionError(f"Could not connect to {address} at tcp/{tcp_port}: \n{e.args[0]}")

        print(f"Connected to {address} client at tcp/{tcp_port}.")
        return rcon_client, address

    def setup_tools(self, lua_script_manager):
        """
        Load Python controllers from valid tool directories (those containing both client.py and server.lua)
        """
        tool_dir = _get_dir("tools")
        self.controllers = {}

        def snake_to_camel(snake_str):
            return "".join(word.capitalize() for word in snake_str.split("_"))

        # Create a function that wraps a tool's call method to execute hooks
        def create_hook_wrapper(tool_name, original_callable):
            from functools import wraps

            @wraps(original_callable)
            def wrapper(*args, **kwargs):
                # Execute pre-tool hooks
                try:
                    self.execute_pre_tool_hooks(tool_name, original_callable, *args, **kwargs)
                except Exception as e:
                    print(f"Error in pre-tool hook for {tool_name}: {e}")

                # Execute the original callable
                result = original_callable(*args, **kwargs)

                # Execute post-tool hooks
                try:
                    self.execute_post_tool_hooks(tool_name, original_callable, result)
                except Exception as e:
                    print(f"Error in post-tool hook for {tool_name}: {e}")

                return result

            return wrapper

        # Walk through all subdirectories
        for dirpath, _, filenames in os.walk(tool_dir):
            # Skip the root directory
            if dirpath == tool_dir:
                continue

            # Check if this is a valid tool directory
            server_file = os.path.join(dirpath, "server.lua")
            client_file = os.path.join(dirpath, "client.py")

            if os.path.isfile(server_file) and os.path.isfile(client_file):
                # Get the tool name from the directory
                tool_name = os.path.basename(dirpath)

                directory_name = Path(dirpath).parent.name
                # Load the Python module
                module_spec = importlib.util.spec_from_file_location(
                    tool_name,
                    client_file
                    #str(Path(client_file))
                )
                module = importlib.util.module_from_spec(module_spec)
                module_spec.loader.exec_module(module)

                class_name = snake_to_camel(tool_name)

                # Handle special case renames
                if tool_name == "place_entity":
                    class_name = "PlaceObject"
                if tool_name == "score":
                    class_name = "Reward"

                try:
                    # Get and instantiate the controller class
                    callable_class = getattr(module, class_name)
                    callable_instance = callable_class(lua_script_manager, self.namespace)

                    # Create a wrapper that will execute hooks
                    wrapped_instance = create_hook_wrapper(tool_name.lower(), callable_instance)

                    # Store the controller and add it to namespace
                    self.controllers[tool_name.lower()] = callable_instance

                    if directory_name == 'admin':
                        # If this is an admin method, we hide it in the namespace by adding a shebang
                        setattr(self.namespace, f"_{tool_name.lower()}", wrapped_instance)
                    else:
                        setattr(self.namespace, tool_name.lower(), wrapped_instance)

                except Exception as e:
                    raise Exception(f"Could not instantiate {class_name} from {client_file}. {e}")

    def eval_with_error(self, expr, timeout=60):
        """ Evaluate an expression with a timeout, and return the result without error handling"""
        # with ThreadPoolExecutor(max_workers=1) as executor:
        #     future = executor.submit(self._eval_with_timeout, expr)
        #     score, goal, result = future.result(timeout)
        #     return score, goal, result
        def handler(signum, frame):
            raise TimeoutError()

        signal.signal(signal.SIGALRM, handler)
        signal.alarm(timeout)

        try:
            return self.namespace.eval_with_timeout(expr)
        finally:
            signal.alarm(0)


    def eval(self, expr, timeout=60):
        "Evaluate several lines of input, returning the result of the last line with a timeout"
        try:
            return self.eval_with_error(expr, timeout)
        except TimeoutError:
            return -1, "", "Error: Evaluation timed out"
        except Exception as e:
            trace = e.__traceback__
            message = e.args[0].replace('\\n', '')
            return -1, "", f"{message}".strip()

    def _get_command(self, command, parameters=[], measured=True):
        prefix = "/c " if not measured else '/command '
        if command in self.script_dict:
            script = prefix + self.script_dict[command]
            for index in range(len(parameters)):
                script = script.replace(f"arg{index + 1}", lua.encode(parameters[index]))
        else:
            script = command
        return script

    def calculate_optimal_zoom(self, bounds: BoundingBox, resolution="1920x1080"):
        """
        Calculate the optimal zoom level to fit the factory in the screenshot.

        Args:
            bounds (BoundingBox): Factory bounds containing width and height
            resolution (str): Screenshot resolution in format "WIDTHxHEIGHT"

        Returns:
            float: Optimal zoom level
        """
        if not bounds:
            return 1

        # Parse resolution
        width, height = map(int, resolution.split('x'))
        aspect_ratio = width / height

        # Get factory dimensions
        factory_width = bounds.width()
        factory_height = bounds.height()
        factory_aspect_ratio = factory_width / factory_height

        # Base tiles visible at zoom level 1
        # These values are approximate for Factorio's zoom levels
        BASE_VISIBLE_HEIGHT = 25  # tiles visible vertically at zoom 1
        BASE_VISIBLE_WIDTH = BASE_VISIBLE_HEIGHT * aspect_ratio

        # Calculate required zoom based on both dimensions
        zoom_by_width = BASE_VISIBLE_WIDTH / factory_width
        zoom_by_height = BASE_VISIBLE_HEIGHT / factory_height

        # Use the smaller zoom to ensure entire factory is visible
        optimal_zoom = min(zoom_by_width, zoom_by_height)

        # Add padding (20% margin)
        optimal_zoom *= 0.8

        # Clamp zoom to reasonable values
        # Factorio's min and max zoom levels
        MIN_ZOOM = 0.1
        MAX_ZOOM = 4.0

        optimal_zoom = max(MIN_ZOOM, min(MAX_ZOOM, optimal_zoom))

        return round(optimal_zoom, 2)


    def screenshot(self, resolution="1920x1080", save_path=None, zoom=None, center_on_factory=False, script_output_path="/Users/jackhopkins/Library/Application Support/factorio/script-output"):
        """
        Take a screenshot in game and optionally save it to a specific location.

        This does nothing in headless mode.

        Args:
            resolution (str, optional): Screenshot resolution (e.g., "1920x1080")
            save_path (str, optional): Path where to save the screenshot copy
            zoom (float, optional): Zoom level for the screenshot (e.g., 0.5 for zoomed out, 2.0 for zoomed in)

        Returns:
            str: Path to the saved screenshot, or None if failed
        """
        # Clear rendering
        camera: Camera = self.namespace._get_factory_centroid()
        POS_STRING = ""
        if camera:
            centroid = camera.position
            POS_STRING = ", position={x="+str(centroid.x)+", y="+str(centroid.y)+"}"

        self.rcon_client.send_command("/c rendering.clear()")

        # # Calculate optimal zoom if not specified
        # if zoom is None:
        #     zoom = self.calculate_optimal_zoom(bounds, resolution)

        command = "/c game.take_screenshot({player=1, zoom="+str(camera.zoom)+", show_entity_info=true, hide_clouds=true, hide_fog=true "+POS_STRING+"})"
        response = self.rcon_client.send_command(command)
        time.sleep(1)
        # if not response:
        #     return None

        # Wait for the screenshot file to appear and get its path
        screenshot_path = self._get_latest_screenshot(script_output_path=script_output_path)
        if not screenshot_path:
            print("Screenshot file not found")
            return None

        # If save_path is provided, copy the screenshot there
        if save_path:
            try:
                # Create directory if it doesn't exist
                os.makedirs(os.path.dirname(os.path.abspath(save_path)), exist_ok=True)

                # Copy the file
                shutil.copy2(screenshot_path, save_path)
                return save_path
            except Exception as e:
                print(f"Failed to copy screenshot: {e}")
                return screenshot_path

        return screenshot_path

    def _get_latest_screenshot(self, script_output_path, max_wait=2):
        """
        Get the path to the latest screenshot in the script-output directory.
        Waits up to max_wait seconds for the file to appear.
        """
        start_time = time.time()
        while time.time() - start_time < max_wait:
            try:
                # Get list of screenshot files
                screenshots = [f for f in os.listdir(script_output_path)
                               if f.endswith('.png') and f.startswith('screenshot')]

                if screenshots:
                    # Sort by modification time to get the latest
                    latest = max(screenshots,
                                 key=lambda x: os.path.getmtime(os.path.join(script_output_path, x)))
                    return os.path.join(script_output_path, latest)
            except Exception as e:
                print(f"Error checking for screenshots: {e}")

            time.sleep(0.5)  # Wait before checking again

        return None

    def _send(self, command, *parameters, trace=False) -> List[str]:
        """
        Send a Lua command to the underlying Factorio instance
        """
        start = timer()
        script = self._get_command(command, parameters=list(parameters), measured=False)
        lua_response = self.rcon_client.send_command(script)
        #self.add_command(command, *parameters)
        #response = self._execute_transaction()
        # print(lua_response)
        return _lua2python(command, lua_response, start=start)

    # def comment(self, comment: str, *args):
    #     """
    #     Send a comment to the Factorio game console
    #     :param comment:
    #     :param args:
    #     :return:
    #     """
    #     # game.players[1].print({"","[img=entity/character][color=orange]",{"engineer-title"},": [/color]",{"think-"..thought}})
    #     #self.rcon_client.send_command(f'/c game.players[1].print("[img=entity/character][color=orange]" {{"{comment}"}},": ",{args}}})')
    #     self.rcon_client.send_command(f"[img=entity/character] " + str(comment) + ", ".join(args))

    def _reset_static_achievement_counters(self):
        """
        This resets the cached production flows that we track for achievements and diversity sampling.
        """
        self.add_command('/c global.crafted_items = {}; global.harvested_items = {}', raw=True)
        self.execute_transaction()

    def _reset_elapsed_ticks(self):
        """
        This resets the cached production flows that we track for achievements and diversity sampling.
        """
        self.add_command('/c global.elapsed_ticks = 0', raw=True)
        self.execute_transaction()

    def _reset(self, **kwargs):

        self.begin_transaction()
<<<<<<< HEAD
        self.add_command('/c global.alerts = {}; game.reset_game_state(); global.actions.reset_production_stats(); global.actions.regenerate_resources(1)', raw=True)
=======
        self.add_command('/c global.alerts = {}', raw=True)
        self.add_command('/c game.reset_game_state()', raw=True)
        self.add_command('/c global.actions.reset_production_stats()', raw=True)
        self.add_command(f'/c global.actions.regenerate_resources({self.player_index})', raw=True)
>>>>>>> 1677a264
        #self.add_command('/c script.on_nth_tick(nil)', raw=True) # Remove all dangling event handlers
        self.add_command('clear_inventory', self.player_index)
        self.add_command('reset_position', self.player_index, 0, 0)

        self.execute_transaction()

        self.begin_transaction()
<<<<<<< HEAD
        self.add_command(f'/c global.actions.clear_walking_queue(); global.actions.clear_entities({PLAYER})', raw=True)
=======
        self.add_command('/c global.actions.clear_walking_queue()', raw=True)
        self.add_command(f'/c global.actions.clear_entities({self.player_index})', raw=True)
>>>>>>> 1677a264

        # kwargs dict to json
        inventory_items = {k: v for k, v in kwargs.items()}
        inventory_items_json = json.dumps(inventory_items)
        self.add_command(f"/c global.actions.initialise_inventory({self.player_index}, '{inventory_items_json}')", raw=True)

        if self.all_technologies_researched:
            self.add_command("/c game.players[1].force.research_all_technologies()", raw=True)
        self.execute_transaction()
        #self.clear_entities()
        self._reset_static_achievement_counters()
        self._reset_elapsed_ticks()

    def _execute_transaction(self) -> Dict[str, Any]:
        start = timer()
        rcon_commands = {}
        for idx, (command, parameters, is_raw) in enumerate(self.current_transaction.get_commands()):
            if is_raw:
                rcon_commands[f"{idx}_{command}"] = command
            else:
                script = self._get_command(command, parameters=parameters, measured=False)
                rcon_commands[f"{idx}_{command}"] = script

        lua_responses = self.rcon_client.send_commands(rcon_commands)

        results = {}
        for command, response in lua_responses.items():
            results[command] = _lua2python(command, response, start=start)

        self.current_transaction.clear()
        return results

    def begin_transaction(self):
        if not hasattr(self, 'current_transaction'):
            self.current_transaction = FactorioTransaction()
        elif self.current_transaction:
            self.current_transaction.clear()
        else:
            self.current_transaction = FactorioTransaction()

    def add_command(self, command: str, *parameters, raw=False):
        if not hasattr(self, 'current_transaction'):
            self.begin_transaction()
        self.current_transaction.add_command(command, *parameters, raw=raw)

    def execute_transaction(self) -> Dict[str, Any]:
        return self._execute_transaction()

    def initialise(self, fast=True, **kwargs):

        self.begin_transaction()
        self.add_command('/c global.alerts = {}', raw=True)
        self.add_command('/c global.elapsed_ticks = 0', raw=True)
        self.add_command('/c global.fast = {}'.format('true' if fast else 'false'), raw=True)
        #self.add_command('/c script.on_nth_tick(nil)', raw=True)
        # Peaceful mode
        # self.add_command('/c game.map_settings.enemy_expansion.enabled = false', raw=True)
        # self.add_command('/c game.map_settings.enemy_evolution.enabled = false', raw=True)
        # self.add_command('/c game.forces.enemy.kill_all_units()', raw=True)
        if self.peaceful:
            self.lua_script_manager.load_init_into_game('enemies')
        # Create characters for all agents

<<<<<<< HEAD
        #self.add_command(f'/c player = game.players[{PLAYER}]', raw=True)
        self.add_command('/c global.agent_characters = {}; for _,c in pairs(game.surfaces[1].find_entities_filtered{type="character"}) do if c then c.destroy() end end; global.agent_characters[1]=game.surfaces[1].create_entity{name="character",position={x=0,y=0},force=game.forces.player}', raw=True)
=======

        self.add_command(f'/c player = game.players[{self.player_index}]', raw=True)
>>>>>>> 1677a264
        self.execute_transaction()

        self.lua_script_manager.load_init_into_game('initialise')
        self.lua_script_manager.load_init_into_game('clear_entities')
        self.lua_script_manager.load_init_into_game('character_patch')
        self.lua_script_manager.load_init_into_game('alerts')
        self.lua_script_manager.load_init_into_game('util')
        self.lua_script_manager.load_init_into_game('priority_queue')
        self.lua_script_manager.load_init_into_game('connection_points')
        self.lua_script_manager.load_init_into_game('recipe_fluid_connection_mappings')
        self.lua_script_manager.load_init_into_game('serialize')
        self.lua_script_manager.load_init_into_game('production_score')
        self.lua_script_manager.load_init_into_game('initialise_inventory')

        self._reset(**kwargs)

        self.namespace._clear_collision_boxes()

    def get_warnings(self, seconds=10):
        """
        Get all alerts that have been raised before the last n seconds
        :param seconds: The number of seconds to look back
        :return:
        """
        start = timer()
        command = f'/silent-command rcon.print(dump(global.get_alerts({seconds})))'
        lua_response = self.rcon_client.send_command(command)
        # print(lua_response)
        alert_dict, duration = _lua2python('alerts', lua_response, start=start)
        if isinstance(alert_dict, dict):
            alerts = list(alert_dict.values())
            alert_strings = []
            for alert in alerts:
                issues = ", ".join([al.replace("_", " ") for al in list(alert['issues'].values())])
                alert_strings.append(f"{alert['entity_name']} at {tuple(alert['position'].values())}: {issues}")

            return alert_strings
        else:
            return []

    def _prepare_callable(self, value):
        if callable(value):
            if inspect.ismethod(value) or inspect.isfunction(value):
                # For methods and functions, bind them to the instance
                return value.__get__(self, self.__class__)
            elif hasattr(value, '__call__'):
                # For objects with a __call__ method (like your controllers)
                return lambda *args, **kwargs: value(*args, **kwargs)
            else:
                # For other callables, return as is
                return value
        else:
            # For non-callable attributes, return as is
            return value

    def create_factorio_namespace(self):
        namespace = {}

        def add_to_namespace(name, value):
            if isinstance(value, enum.EnumMeta):
                # For enums, add the enum itself and all its members
                namespace[name] = value
                for member_name, member_value in value.__members__.items():
                    namespace[f"{name}.{member_name}"] = member_value
            elif inspect.ismodule(value) and value.__name__.startswith('factorio_'):
                # For Factorio-related modules, add the module and its attributes
                namespace[name] = value
                for attr_name, attr_value in inspect.getmembers(value):
                    if not attr_name.startswith('_'):
                        namespace[f"{name}.{attr_name}"] = attr_value
            elif isinstance(value, type):
                # For classes, add the class itself
                namespace[name] = value
            else:
                # For other values, add them directly
                namespace[name] = value

        # Add all public instance attributes and methods
        for name, value in vars(self).items():
            if not name.startswith('_'):
                add_to_namespace(name, value)

        # Add dynamically loaded controllers
        for name, controller in self.controllers.items():
            namespace[name] = self._prepare_callable(controller)

        # Add all class-level attributes
        for name, value in vars(self.__class__).items():
            if not name.startswith('_') and name not in namespace:
                add_to_namespace(name, value)

        # Add all global variables from the module where FactorioInstance is defined
        module_globals = inspect.getmodule(self.__class__).__dict__
        for name, value in module_globals.items():
            if not name.startswith('_') and name not in namespace:
                add_to_namespace(name, value)

        return types.SimpleNamespace(**namespace)

    def run_func_in_factorio_env(self, func):
        """
        This decorator allows a function to be run in the Factorio environment, with access to all Factorio objects
        :param func:
        :return:
        """
        @functools.wraps(func)
        def wrapper(*args, **kwargs):
            factorio_ns = self.create_factorio_namespace()

            # Create a new function with the Factorio namespace as its globals
            new_globals = {**func.__globals__, **vars(factorio_ns)}
            new_func = types.FunctionType(func.__code__, new_globals, func.__name__, func.__defaults__,
                                          func.__closure__)

            return new_func(*args, **kwargs)

        return wrapper

    def run_snippet_file_in_factorio_env(self, file_path, clean=True):
        """
        Execute a Python file in the Factorio environment, with access to all Factorio objects and support for
        debugging and breakpoints
        :param file_path:
        :return:
        """
        factorio_ns = self.create_factorio_namespace()

        # Prepare the globals for the snippet execution
        snippet_globals = {
            '__name__': '__main__',
            '__file__': file_path,
            **vars(factorio_ns)
        }
        try:
            # Execute the file directly
            with open(file_path, 'r') as file:
                code = compile(file.read(), file_path, 'exec')
                exec(code, snippet_globals)
        except Exception as e:
            print(f"Error executing file {file_path}: {e}")
            traceback.print_exc()
            raise e
        finally:
            # Ensure cleanup is performed
            if clean:
                self.cleanup()

    def register_post_tool_hook(self, tool_name, callback=None):
        """
        Register a hook to be called after a specific tool is executed.
        Can be used as a regular function or as a decorator.

        Args:
            tool_name (str): Name of the tool to hook into
            callback (callable, optional): Function to call after the tool is executed.
                                          Will receive the tool instance and the result as arguments.

        Returns:
            If used as a regular function (with callback provided), returns the callback.
            If used as a decorator (without callback), returns a decorator function.
        """
        # When used as a decorator without parentheses: @register_post_tool_hook
        if tool_name is not None and callback is None and callable(tool_name):
            callback = tool_name
            tool_name = callback.__name__
            if not hasattr(self, 'post_tool_hooks'):
                self.post_tool_hooks = {}
            if tool_name not in self.post_tool_hooks:
                self.post_tool_hooks[tool_name] = []
            self.post_tool_hooks[tool_name].append(callback)
            return callback

        # When used as a decorator with arguments: @register_post_tool_hook("tool_name")
        if callback is None:
            def decorator(func):
                if not hasattr(self, 'post_tool_hooks'):
                    self.post_tool_hooks = {}
                if tool_name not in self.post_tool_hooks:
                    self.post_tool_hooks[tool_name] = []
                self.post_tool_hooks[tool_name].append(func)
                return func

            return decorator

        # When used as a regular function: register_post_tool_hook("tool_name", callback_func)
        if not callable(callback):
            raise TypeError("Callback must be callable")

        if not hasattr(self, 'post_tool_hooks'):
            self.post_tool_hooks = {}
        if tool_name not in self.post_tool_hooks:
            self.post_tool_hooks[tool_name] = []

        self.post_tool_hooks[tool_name].append(callback)
        return callback

    def register_pre_tool_hook(self, tool_name, callback=None):
        """
        Register a hook to be called before a specific tool is executed.
        Can be used as a regular function or as a decorator.

        Args:
            tool_name (str): Name of the tool to hook into
            callback (callable, optional): Function to call before the tool is executed.
                                          Will receive the tool instance and the arguments as parameters.

        Returns:
            If used as a regular function (with callback provided), returns the callback.
            If used as a decorator (without callback), returns a decorator function.
        """
        # When used as a decorator without parentheses: @register_pre_tool_hook
        if tool_name is not None and callback is None and callable(tool_name):
            callback = tool_name
            tool_name = callback.__name__
            if not hasattr(self, 'pre_tool_hooks'):
                self.pre_tool_hooks = {}
            if tool_name not in self.pre_tool_hooks:
                self.pre_tool_hooks[tool_name] = []
            self.pre_tool_hooks[tool_name].append(callback)
            return callback

        # When used as a decorator with arguments: @register_pre_tool_hook("tool_name")
        if callback is None:
            def decorator(func):
                if not hasattr(self, 'pre_tool_hooks'):
                    self.pre_tool_hooks = {}
                if tool_name not in self.pre_tool_hooks:
                    self.pre_tool_hooks[tool_name] = []
                self.pre_tool_hooks[tool_name].append(func)
                return func

            return decorator

        # When used as a regular function: register_pre_tool_hook("tool_name", callback_func)
        if not callable(callback):
            raise TypeError("Callback must be callable")

        if not hasattr(self, 'pre_tool_hooks'):
            self.pre_tool_hooks = {}
        if tool_name not in self.pre_tool_hooks:
            self.pre_tool_hooks[tool_name] = []

        self.pre_tool_hooks[tool_name].append(callback)
        return callback

    def execute_post_tool_hooks(self, tool_name, tool_instance, result):
        """
        Execute all hooks registered for a tool after it has been executed.

        Args:
            tool_name (str): Name of the tool
            tool_instance: The tool instance that was executed
            result: The result of the tool execution
        """
        if tool_name in self.post_tool_hooks:
            for callback in self.post_tool_hooks[tool_name]:
                try:
                    callback(tool_instance, result)
                except Exception as e:
                    print(f"Error in post-tool hook for {tool_name}: {e}")

    def execute_pre_tool_hooks(self, tool_name, tool_instance, *args, **kwargs):
        """
        Execute all hooks registered for a tool before it is executed.

        Args:
            tool_name (str): Name of the tool
            tool_instance: The tool instance to be executed
            *args, **kwargs: The arguments passed to the tool
        """
        if tool_name in self.pre_tool_hooks:
            for callback in self.pre_tool_hooks[tool_name]:
                try:
                    callback(tool_instance, *args, **kwargs)
                except Exception as e:
                    print(f"Error in pre-tool hook for {tool_name}: {e}")


    def cleanup(self):
        # Close the RCON connection
        if hasattr(self, 'rcon_client') and self.rcon_client:
            self.rcon_client.close()

        self.post_tool_hooks = {}
        self.pre_tool_hooks = {}

        # Join all non-daemon threads
        for thread in threading.enumerate():
            if thread != threading.current_thread() and thread.is_alive() and not thread.daemon:
                try:
                    thread.join(timeout=5)  # Wait up to 5 seconds for each thread
                except Exception as e:
                    print(f"Error joining thread {thread.name}: {e}")

        sys.exit(0)<|MERGE_RESOLUTION|>--- conflicted
+++ resolved
@@ -519,14 +519,7 @@
     def _reset(self, **kwargs):
 
         self.begin_transaction()
-<<<<<<< HEAD
         self.add_command('/c global.alerts = {}; game.reset_game_state(); global.actions.reset_production_stats(); global.actions.regenerate_resources(1)', raw=True)
-=======
-        self.add_command('/c global.alerts = {}', raw=True)
-        self.add_command('/c game.reset_game_state()', raw=True)
-        self.add_command('/c global.actions.reset_production_stats()', raw=True)
-        self.add_command(f'/c global.actions.regenerate_resources({self.player_index})', raw=True)
->>>>>>> 1677a264
         #self.add_command('/c script.on_nth_tick(nil)', raw=True) # Remove all dangling event handlers
         self.add_command('clear_inventory', self.player_index)
         self.add_command('reset_position', self.player_index, 0, 0)
@@ -534,12 +527,7 @@
         self.execute_transaction()
 
         self.begin_transaction()
-<<<<<<< HEAD
-        self.add_command(f'/c global.actions.clear_walking_queue(); global.actions.clear_entities({PLAYER})', raw=True)
-=======
-        self.add_command('/c global.actions.clear_walking_queue()', raw=True)
-        self.add_command(f'/c global.actions.clear_entities({self.player_index})', raw=True)
->>>>>>> 1677a264
+        self.add_command(f'/c global.actions.clear_walking_queue(); global.actions.clear_entities({self.player_index})', raw=True)
 
         # kwargs dict to json
         inventory_items = {k: v for k, v in kwargs.items()}
@@ -603,13 +591,8 @@
             self.lua_script_manager.load_init_into_game('enemies')
         # Create characters for all agents
 
-<<<<<<< HEAD
         #self.add_command(f'/c player = game.players[{PLAYER}]', raw=True)
         self.add_command('/c global.agent_characters = {}; for _,c in pairs(game.surfaces[1].find_entities_filtered{type="character"}) do if c then c.destroy() end end; global.agent_characters[1]=game.surfaces[1].create_entity{name="character",position={x=0,y=0},force=game.forces.player}', raw=True)
-=======
-
-        self.add_command(f'/c player = game.players[{self.player_index}]', raw=True)
->>>>>>> 1677a264
         self.execute_transaction()
 
         self.lua_script_manager.load_init_into_game('initialise')
