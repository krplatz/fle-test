import asyncio
import argparse
from itertools import product
import os
import copy
import time
from dataclasses import dataclass
from typing import Optional, Dict, List
import multiprocessing
from dotenv import load_dotenv

from agents import CompletionResult, CompletionReason
from agents.agent_abc import AgentABC
from agents.basic_agent import BasicAgent
from eval.open.db_client import PostgresDBClient, SQLliteDBClient
from eval.open.independent_runs.simple_evaluator import SimpleFactorioEvaluator
from env.src.models.conversation import Conversation
from env.src.models.message import Message
from env.src.models.game_state import GameState
from env.src.models.multiagent_game_state import MultiagentGameState
from env.src.models.program import Program
from env.src.instance import FactorioInstance
from cluster.local.cluster_ips import get_local_container_ips
from agents.utils.python_parser import PythonParser
#from models.response import EnvironmentResponse
from namespace import FactorioNamespace
from tools.agent.send_message.client import AgentMessage

from agents import Response
import json
from eval.tasks.task_abc import TaskABC
load_dotenv()

COURTESY_SLEEP = 5

@dataclass
class EvalConfig:
    """Configuration for evaluation"""
    agents: list[AgentABC]
    version: int
    version_description: str
    exit_on_task_success: bool
<<<<<<< HEAD
    only_continue_on_program_success: bool = False
=======
    task: Optional[TaskABC] = None

    def __post_init__(self):
        if self.task is None and hasattr(self.agents[0], 'task'):
            self.task = self.agents[0].task
>>>>>>> 7554de30


class TrajectoryRunner:
    """Handles program generation and evaluation for a single trajectory"""

    def __init__(self,
                 #llm_factory: LLMFactory,
                 agents: list[AgentABC],
                 db_client: PostgresDBClient,
                 evaluator: SimpleFactorioEvaluator,
                 config: EvalConfig,
                 process_id: int):
        self.agents = agents
        self.db = db_client
        self.evaluator = evaluator
        self.config = config
        self.iteration_times = []
        self.process_id = process_id
        # Track messages for each agent
        self.agent_messages: Dict[int, List[AgentMessage]] = {i: [] for i in range(len(agents))}
        # Track the last timestamp we've shown for each agent
        self.last_message_timestamps: Dict[int, float] = {i: 0.0 for i in range(len(agents))}


    def _is_model_compatible_with_n_samples(self, model):
        """Check if model supports batch sampling"""
        return "gpt" in model or 'o1' in model or 'gemini' in model


    async def _generate_program(self, conversation: Conversation, response: Response, namespace: FactorioNamespace, meta={}, instance_param: int = -1) -> Program:
        conversation = copy.deepcopy(conversation)
        agent_idx = 0 if instance_param == -1 else instance_param
        try:
<<<<<<< HEAD
            policy, policy_meta = await self.agent.step(conversation, response, namespace)
=======
            policy = await self.agents[agent_idx].step(conversation, response, namespace)
>>>>>>> 7554de30

            if not policy:
                raise Exception("Policy not valid Python. Skipping.")

            try:
                messages = policy.input_conversation.model_dump()['messages'] if policy.input_conversation else conversation.model_dump()['messages']
            except Exception:
                messages = policy.input_conversation.dict()['messages'] if policy.input_conversation else conversation.dict()['messages']

            program = Program(
                code=policy.code,
                conversation=policy.input_conversation if policy.input_conversation else conversation,
                response=response.response if response else None,
                token_usage=policy.meta.total_tokens,
                completion_token_usage=policy.meta.output_tokens,
                prompt_token_usage=policy.meta.input_tokens,
                version=self.config.version,
                instance=instance_param,  # used to denote agent index for multiagent runs
                model=self.agents[agent_idx].model,
                version_description=self.config.version_description,
                meta={"model": self.agents[agent_idx].model, "process_id": self.process_id},
                depth=len(messages) - 2
            )

            if meta:
                program.meta.update(meta)
            if policy_meta:
                program.meta.update(policy_meta)
            return program

        except Exception as e:
            print(f"Program generation failed: {str(e)}")
            return []

    def get_eta(self, current_iteration):
        """Calculate estimated time remaining"""
        if not self.iteration_times:
            return "calculating..."

        avg_iteration_time = sum(self.iteration_times) / len(self.iteration_times)
        remaining_iterations = self.config.task.trajectory_length - current_iteration
        seconds_remaining = avg_iteration_time * remaining_iterations

        # Convert to hours:minutes:seconds
        hours = int(seconds_remaining // 3600)
        minutes = int((seconds_remaining % 3600) // 60)
        seconds = int(seconds_remaining % 60)

        return f"{hours:02d}:{minutes:02d}:{seconds:02d}"
        
    def _collect_new_messages(self, agent_idx: int) -> str:
        """Collect new messages for an agent and format them for display"""
        new_messages = []
        latest_timestamp = 0

        # Get new messages from the game state
        raw_messages = self.evaluator.instance.namespaces[agent_idx]._get_messages()
        for msg in raw_messages:
            # Create AgentMessage object and check if newer than last shown
            agent_msg = AgentMessage(
                sender=msg['sender'],
                recipient=msg['recipient'],
                content=msg['message'],
                timestamp=msg['timestamp']
            )
            if agent_msg.timestamp > self.last_message_timestamps[agent_idx]:
                new_messages.append(agent_msg)
                # Add to agent_messages collection
                self.agent_messages[agent_idx].append(agent_msg)
                latest_timestamp = max(latest_timestamp, agent_msg.timestamp)
                
        # Update the last timestamp
        if new_messages:
            self.last_message_timestamps[agent_idx] = latest_timestamp
            
        # Format messages for display
        if not new_messages:
            return ""
            
        formatted_messages = "\n\nMessages received:\n"
        for msg in new_messages:
            sender_info = f"Agent {msg.sender}" if msg.sender != 0 else "Leader"
            formatted_messages += f"[{sender_info}]: {msg.content}\n"
            
        return formatted_messages

    async def run(self):
        """Run a single trajectory"""
        # Initialize state based on resume or fresh start
        import time
        self.start_time = time.time()

        current_state = None
        current_conversations = [None] * len(self.agents)
        last_responses = [None] * len(self.agents)
        
        if self.config.version:
<<<<<<< HEAD
            current_state, current_conversation, parent_id, depth = await self.db.get_resume_state(resume_version = self.config.version, process_id = self.process_id)
=======
            for agent_idx in range(len(self.agents)):
                current_state, current_conversations[agent_idx], parent_id, depth = await self.db.get_resume_state(
                    resume_version = self.config.version, process_id = self.process_id, agent_idx = agent_idx
                )
                self.agents[agent_idx].conversation = current_conversations[agent_idx]
>>>>>>> 7554de30
            
        if not current_state:
            current_state = self.config.task.starting_game_state
            depth = 0
<<<<<<< HEAD
            instance = self.evaluator.instance
            instance.reset(current_state)
            entities = instance.namespace.get_entities()
            current_conversation = Conversation(messages=[
                Message(role="system", content=self.config.agent.system_prompt),
                Message(role="assistant", content="```python\nprint(f'Inventory: {inspect_inventory()}')\n"
                                                  "print(f'Entities: {get_entities()}')\n```"),
                Message(role="user", content=f"1: ('Inventory: {current_state.inventory.__dict__}')\n"
                                             f"2: ('Entities: {entities}')"),
            ])
            parent_id = None
=======
            self.evaluator.instance.reset(current_state)
            entities = self.evaluator.instance.first_namespace.get_entities()
            for agent_idx in range(len(self.agents)):
                if current_state.is_multiagent:
                    inventory = current_state.inventories[agent_idx]
                else:
                    inventory = current_state.inventory

                current_conversations[agent_idx] = Conversation(messages=[
                    Message(role="system", content=self.config.agents[agent_idx].system_prompt),
                    Message(role="assistant", content="print(f'Inventory: {inspect_inventory()}')\n"
                                                  "print(f'Entities: {get_entities()}')\n"),
                    Message(role="user", content=f"1: ('Inventory: {inventory.__dict__}')\n"
                                                f"2: ('Entities: {entities}')"),
                ])
                self.agents[agent_idx].conversation = current_conversations[agent_idx]
                parent_id = None
>>>>>>> 7554de30

        # Run trajectory
        for iteration, agent_idx in product(range(depth, self.config.task.trajectory_length), range(len(self.agents))):
            iteration_start = time.time()
            time.sleep(COURTESY_SLEEP) # courtesy sleep
            
            try:
<<<<<<< HEAD
                program = await self._generate_program(current_conversation, last_response, self.evaluator.instance.namespace)
=======
                # Collect new messages for this agent
                new_messages_text = self._collect_new_messages(agent_idx)
                
                # Update the conversation with new messages if any
                if new_messages_text:
                    # Get the last user message
                    last_user_message = None
                    for msg in reversed(self.agents[agent_idx].conversation.messages):
                        if msg.role == "user":
                            last_user_message = msg
                            break
                    
                    if last_user_message:
                        # Append new messages to the last user message
                        last_user_message.content += new_messages_text
                
                instance_param = -1 if len(self.agents) == 1 else agent_idx
                program = await self._generate_program(self.agents[agent_idx].conversation, last_responses[agent_idx], self.evaluator.instance.namespaces[agent_idx], instance_param=instance_param)
>>>>>>> 7554de30

                print(f"Generated program {multiprocessing.current_process().name} - "
                      f"Model: {self.config.agents[agent_idx].model} - "
                      f"Iteration {iteration}/{self.config.task.trajectory_length}")

                if not program:
                    print(f"Program generation failed for agent {agent_idx} at iteration {iteration}")
                    continue

                if not program.parent_id: program.parent_id = parent_id

                # Evaluate program
<<<<<<< HEAD
                instance = self.evaluator.instance
                instance.reset(current_state)
                instance_namespace_before_program = instance.namespace
                step_statistics = {"current_step_id": iteration}
                evaluated_program, task_verification_response = await self.evaluator.evaluate(program, current_state, self.config.agent.task, step_statistics)
=======
                if current_state.is_multiagent:
                    uptodate_messages = [namespace._get_messages() for namespace in self.evaluator.instance.namespaces]
                    current_state.agent_messages = uptodate_messages
                self.evaluator.instance.reset(current_state)
                evaluated_program, task_verification_response = await self.evaluator.evaluate(program, current_state, self.config.task, agent_idx=agent_idx, step_statistics={"current_step_id": iteration})
>>>>>>> 7554de30
                print(program.code + "\n"+"="*50)
                print("\033[1m\n".join(['>>>\t'+line for line in program.response.strip().replace('\\n', '\n\t').split('\n')]).strip()+"\033[0m")
                print(f"Evaluated program {multiprocessing.current_process().name} - "
                      f"Model: {self.config.agents[agent_idx].model} - "
                      f"Iteration {iteration}/{self.config.task.trajectory_length} - "
                      f"Agent #{agent_idx}")

                if not evaluated_program:
                    print(f"Evaluation failed for agent {agent_idx} at iteration {iteration}")
                    continue

<<<<<<< HEAD
=======
                program = evaluated_program
                self.agents[agent_idx].conversation = program.conversation
                program.meta["task_key"] = self.config.task.task_key
                last_responses[agent_idx] = Response(
                    code=program.code,
                    created_at=program.created_at,
                    score=program.value,
                    achievements=program.achievements,
                    step=depth,
                    ticks = program.ticks,
                    flows = program.flows,
                    response=program.response,
                    task=task_verification_response
                )

                # Save program
                saved_program = await self.db.create_program(program)
                print(f"Saved program {multiprocessing.current_process().name} - "
                      f"Model: {self.config.agents[agent_idx].model} - "
                      f"Iteration {iteration}/{self.config.task.trajectory_length}")

                parent_id = saved_program.id

                # Update state for next iteration
                if program.state:
                    current_state = program.state
                    current_conversations[agent_idx] = program.conversation

>>>>>>> 7554de30
                # Record iteration time
                iteration_time = time.time() - iteration_start
                self.iteration_times.append(iteration_time)

                # Keep only last 50 iterations for moving average
                if len(self.iteration_times) > 50:
                    self.iteration_times = self.iteration_times[-50:]

                if iteration % 10 == 0:
                    elapsed = time.time() - self.start_time
                    elapsed_str = f"{int(elapsed // 3600):02d}:{int((elapsed % 3600) // 60):02d}:{int(elapsed % 60):02d}"
                    eta = self.get_eta(iteration)
                    print(f"\033[92m Process {multiprocessing.current_process().name} - "
                          f"Model: {self.config.agents[agent_idx].model} - "
                          f"Iteration {iteration}/{self.config.task.trajectory_length} - "
                          f"Value: {program.value:.2f} - "
                          f"Elapsed: {elapsed_str} - "
                          f"ETA: {eta}")

                last_response = Response(
                    code=f"```python\n{evaluated_program.code}\n```",
                    created_at=evaluated_program.created_at,
                    score=evaluated_program.value,
                    achievements=evaluated_program.achievements,
                    step=depth,
                    ticks = evaluated_program.ticks,
                    flows = evaluated_program.flows,
                    response=evaluated_program.response,
                    task=task_verification_response,
                    error=evaluated_program.meta.get("error_occurred", False),
                    program_id=evaluated_program.id,
                )

        
                if self.config.only_continue_on_program_success:
                    if last_response.error:
                        print(f"Error occurred in program evaluation. Skipping to next iteration.")
                        # restore instance namespace to before program execution
                        instance.namespace = instance_namespace_before_program
                    else:
                        current_state = program.state
                else:
                    current_state = program.state
                
                program = evaluated_program
                program.meta["task_key"] = self.config.agent.task.task_key

                # Save program
                saved_program = await self.db.create_program(program)
                print(f"Saved program {multiprocessing.current_process().name} - "
                      f"Model: {self.config.agent.model} - "
                      f"Iteration {iteration}/{self.config.agent.task.trajectory_length}")

                parent_id = saved_program.id
                last_response.program_id = saved_program.id
                # Update state for next iteration
                if program.state:
                    # add the last 2 messages from program.conversation to the current conversation
                    current_conversation.messages.extend(program.conversation.messages[-2:])

                if task_verification_response.success and self.config.exit_on_task_success:
                    print(f"Task verification success: {task_verification_response.success}")
                    completion_result = CompletionResult(step = iteration, 
                                                         reason = CompletionReason.SUCCESS)
                    for agent in self.agents:
                        await agent.end(program.conversation, completion_result)
                    break 
            except Exception as e:
                print(f"Error in iteration {iteration}: {e}")
                continue


def create_factorio_instance(instance_id: int, num_agents: int = 1) -> FactorioInstance:
    """Create a single Factorio instance"""
    ips, udp_ports, tcp_ports = get_local_container_ips()

    instance = FactorioInstance(
        address=ips[instance_id],
        tcp_port=tcp_ports[instance_id],
        bounding_box=200,
        fast=True,
        cache_scripts=True,
        inventory={},
        all_technologies_researched=True,
        num_agents=num_agents
    )
    instance.speed(10)
    return instance


async def create_db_client() -> PostgresDBClient:
    """Create database client with connection pool"""
    return PostgresDBClient(
        max_conversation_length=40,
        min_connections=2,
        max_connections=5,
        host=os.getenv("SKILLS_DB_HOST"),
        port=os.getenv("SKILLS_DB_PORT"),
        dbname=os.getenv("SKILLS_DB_NAME"),
        user=os.getenv("SKILLS_DB_USER"),
        password=os.getenv("SKILLS_DB_PASSWORD")
    )


async def run_trajectory(process_id: int, config: EvalConfig):
    """Entry point for running a single trajectory"""
    # Initialize components
    db_client = await create_db_client()
    #llm_factory = LLMFactory(model=config.model)
    instance = create_factorio_instance(process_id, len(config.agents))
    evaluator = SimpleFactorioEvaluator(
        db_client=db_client,
        instance=instance,
        value_accrual_time=1,
        error_penalty=0
    )

    # setup the instance
    task = config.task
    task.setup(instance)
    runner = TrajectoryRunner(config.agents, db_client, evaluator, config, process_id)
    
    await runner.run()
    await db_client.cleanup()


def run_process(process_id: int, config: EvalConfig):
    """Process entry point"""
    asyncio.run(run_trajectory(process_id, config))


async def get_next_version() -> int:
    """Get next available version number"""
    db_client = await create_db_client()
    version = await db_client.get_largest_version()
    await db_client.cleanup()
    return version + 1
<|MERGE_RESOLUTION|>--- conflicted
+++ resolved
@@ -40,15 +40,11 @@
     version: int
     version_description: str
     exit_on_task_success: bool
-<<<<<<< HEAD
-    only_continue_on_program_success: bool = False
-=======
     task: Optional[TaskABC] = None
 
     def __post_init__(self):
         if self.task is None and hasattr(self.agents[0], 'task'):
             self.task = self.agents[0].task
->>>>>>> 7554de30
 
 
 class TrajectoryRunner:
@@ -82,11 +78,7 @@
         conversation = copy.deepcopy(conversation)
         agent_idx = 0 if instance_param == -1 else instance_param
         try:
-<<<<<<< HEAD
-            policy, policy_meta = await self.agent.step(conversation, response, namespace)
-=======
-            policy = await self.agents[agent_idx].step(conversation, response, namespace)
->>>>>>> 7554de30
+            policy, policy_meta = await self.agents[agent_idx].step(conversation, response, namespace)
 
             if not policy:
                 raise Exception("Policy not valid Python. Skipping.")
@@ -184,32 +176,14 @@
         last_responses = [None] * len(self.agents)
         
         if self.config.version:
-<<<<<<< HEAD
-            current_state, current_conversation, parent_id, depth = await self.db.get_resume_state(resume_version = self.config.version, process_id = self.process_id)
-=======
             for agent_idx in range(len(self.agents)):
                 current_state, current_conversations[agent_idx], parent_id, depth = await self.db.get_resume_state(
                     resume_version = self.config.version, process_id = self.process_id, agent_idx = agent_idx
                 )
-                self.agents[agent_idx].conversation = current_conversations[agent_idx]
->>>>>>> 7554de30
             
         if not current_state:
             current_state = self.config.task.starting_game_state
             depth = 0
-<<<<<<< HEAD
-            instance = self.evaluator.instance
-            instance.reset(current_state)
-            entities = instance.namespace.get_entities()
-            current_conversation = Conversation(messages=[
-                Message(role="system", content=self.config.agent.system_prompt),
-                Message(role="assistant", content="```python\nprint(f'Inventory: {inspect_inventory()}')\n"
-                                                  "print(f'Entities: {get_entities()}')\n```"),
-                Message(role="user", content=f"1: ('Inventory: {current_state.inventory.__dict__}')\n"
-                                             f"2: ('Entities: {entities}')"),
-            ])
-            parent_id = None
-=======
             self.evaluator.instance.reset(current_state)
             entities = self.evaluator.instance.first_namespace.get_entities()
             for agent_idx in range(len(self.agents)):
@@ -220,24 +194,19 @@
 
                 current_conversations[agent_idx] = Conversation(messages=[
                     Message(role="system", content=self.config.agents[agent_idx].system_prompt),
-                    Message(role="assistant", content="print(f'Inventory: {inspect_inventory()}')\n"
-                                                  "print(f'Entities: {get_entities()}')\n"),
+                    Message(role="assistant", content="```python\nprint(f'Inventory: {inspect_inventory()}')\n"
+                                                  "print(f'Entities: {get_entities()}')\n```"),
                     Message(role="user", content=f"1: ('Inventory: {inventory.__dict__}')\n"
                                                 f"2: ('Entities: {entities}')"),
                 ])
-                self.agents[agent_idx].conversation = current_conversations[agent_idx]
                 parent_id = None
->>>>>>> 7554de30
 
         # Run trajectory
         for iteration, agent_idx in product(range(depth, self.config.task.trajectory_length), range(len(self.agents))):
             iteration_start = time.time()
             time.sleep(COURTESY_SLEEP) # courtesy sleep
-            
+            agent_completed = False
             try:
-<<<<<<< HEAD
-                program = await self._generate_program(current_conversation, last_response, self.evaluator.instance.namespace)
-=======
                 # Collect new messages for this agent
                 new_messages_text = self._collect_new_messages(agent_idx)
                 
@@ -245,7 +214,7 @@
                 if new_messages_text:
                     # Get the last user message
                     last_user_message = None
-                    for msg in reversed(self.agents[agent_idx].conversation.messages):
+                    for msg in reversed(current_conversations[agent_idx].messages):
                         if msg.role == "user":
                             last_user_message = msg
                             break
@@ -255,142 +224,102 @@
                         last_user_message.content += new_messages_text
                 
                 instance_param = -1 if len(self.agents) == 1 else agent_idx
-                program = await self._generate_program(self.agents[agent_idx].conversation, last_responses[agent_idx], self.evaluator.instance.namespaces[agent_idx], instance_param=instance_param)
->>>>>>> 7554de30
-
-                print(f"Generated program {multiprocessing.current_process().name} - "
-                      f"Model: {self.config.agents[agent_idx].model} - "
-                      f"Iteration {iteration}/{self.config.task.trajectory_length}")
-
-                if not program:
-                    print(f"Program generation failed for agent {agent_idx} at iteration {iteration}")
-                    continue
-
-                if not program.parent_id: program.parent_id = parent_id
-
-                # Evaluate program
-<<<<<<< HEAD
-                instance = self.evaluator.instance
-                instance.reset(current_state)
-                instance_namespace_before_program = instance.namespace
-                step_statistics = {"current_step_id": iteration}
-                evaluated_program, task_verification_response = await self.evaluator.evaluate(program, current_state, self.config.agent.task, step_statistics)
-=======
-                if current_state.is_multiagent:
-                    uptodate_messages = [namespace._get_messages() for namespace in self.evaluator.instance.namespaces]
-                    current_state.agent_messages = uptodate_messages
-                self.evaluator.instance.reset(current_state)
-                evaluated_program, task_verification_response = await self.evaluator.evaluate(program, current_state, self.config.task, agent_idx=agent_idx, step_statistics={"current_step_id": iteration})
->>>>>>> 7554de30
-                print(program.code + "\n"+"="*50)
-                print("\033[1m\n".join(['>>>\t'+line for line in program.response.strip().replace('\\n', '\n\t').split('\n')]).strip()+"\033[0m")
-                print(f"Evaluated program {multiprocessing.current_process().name} - "
-                      f"Model: {self.config.agents[agent_idx].model} - "
-                      f"Iteration {iteration}/{self.config.task.trajectory_length} - "
-                      f"Agent #{agent_idx}")
-
-                if not evaluated_program:
-                    print(f"Evaluation failed for agent {agent_idx} at iteration {iteration}")
-                    continue
-
-<<<<<<< HEAD
-=======
-                program = evaluated_program
-                self.agents[agent_idx].conversation = program.conversation
-                program.meta["task_key"] = self.config.task.task_key
-                last_responses[agent_idx] = Response(
-                    code=program.code,
-                    created_at=program.created_at,
-                    score=program.value,
-                    achievements=program.achievements,
-                    step=depth,
-                    ticks = program.ticks,
-                    flows = program.flows,
-                    response=program.response,
-                    task=task_verification_response
-                )
-
-                # Save program
-                saved_program = await self.db.create_program(program)
-                print(f"Saved program {multiprocessing.current_process().name} - "
-                      f"Model: {self.config.agents[agent_idx].model} - "
-                      f"Iteration {iteration}/{self.config.task.trajectory_length}")
-
-                parent_id = saved_program.id
-
-                # Update state for next iteration
-                if program.state:
-                    current_state = program.state
-                    current_conversations[agent_idx] = program.conversation
-
->>>>>>> 7554de30
-                # Record iteration time
-                iteration_time = time.time() - iteration_start
-                self.iteration_times.append(iteration_time)
-
-                # Keep only last 50 iterations for moving average
-                if len(self.iteration_times) > 50:
-                    self.iteration_times = self.iteration_times[-50:]
-
-                if iteration % 10 == 0:
-                    elapsed = time.time() - self.start_time
-                    elapsed_str = f"{int(elapsed // 3600):02d}:{int((elapsed % 3600) // 60):02d}:{int(elapsed % 60):02d}"
-                    eta = self.get_eta(iteration)
-                    print(f"\033[92m Process {multiprocessing.current_process().name} - "
+                while not agent_completed:
+                    program = await self._generate_program(current_conversations[agent_idx], last_responses[agent_idx], self.evaluator.instance.namespaces[agent_idx], instance_param=instance_param)
+
+                    print(f"Generated program {multiprocessing.current_process().name} - "
+                          f"Model: {self.config.agents[agent_idx].model} - "
+                          f"Iteration {iteration}/{self.config.task.trajectory_length}")
+
+                    if not program:
+                        print(f"Program generation failed for agent {agent_idx} at iteration {iteration}")
+                        break
+
+                    if not program.parent_id: program.parent_id = parent_id
+
+                    # Evaluate program
+                    if current_state.is_multiagent:
+                        update_messages = [namespace._get_messages() for namespace in self.evaluator.instance.namespaces]
+                        current_state.agent_messages = update_messages
+                    self.evaluator.instance.reset(current_state)
+                    instance_namespace_before_program = self.evaluator.instance.namespaces[agent_idx]
+                    evaluated_program, task_verification_response = await self.evaluator.evaluate(program, current_state, self.config.task, agent_idx=agent_idx, step_statistics={"current_step_id": iteration})
+                    print(program.code + "\n"+"="*50)
+                    print("\033[1m\n".join(['>>>\t'+line for line in program.response.strip().replace('\\n', '\n\t').split('\n')]).strip()+"\033[0m")
+                    print(f"Evaluated program {multiprocessing.current_process().name} - "
                           f"Model: {self.config.agents[agent_idx].model} - "
                           f"Iteration {iteration}/{self.config.task.trajectory_length} - "
-                          f"Value: {program.value:.2f} - "
-                          f"Elapsed: {elapsed_str} - "
-                          f"ETA: {eta}")
-
-                last_response = Response(
-                    code=f"```python\n{evaluated_program.code}\n```",
-                    created_at=evaluated_program.created_at,
-                    score=evaluated_program.value,
-                    achievements=evaluated_program.achievements,
-                    step=depth,
-                    ticks = evaluated_program.ticks,
-                    flows = evaluated_program.flows,
-                    response=evaluated_program.response,
-                    task=task_verification_response,
-                    error=evaluated_program.meta.get("error_occurred", False),
-                    program_id=evaluated_program.id,
-                )
-
-        
-                if self.config.only_continue_on_program_success:
-                    if last_response.error:
-                        print(f"Error occurred in program evaluation. Skipping to next iteration.")
-                        # restore instance namespace to before program execution
-                        instance.namespace = instance_namespace_before_program
+                          f"Agent #{agent_idx}")
+
+                    if not evaluated_program:
+                        print(f"Evaluation failed for agent {agent_idx} at iteration {iteration}")
+                        break
+
+                    # Record iteration time
+                    iteration_time = time.time() - iteration_start
+                    self.iteration_times.append(iteration_time)
+
+                    # Keep only last 50 iterations for moving average
+                    if len(self.iteration_times) > 50:
+                        self.iteration_times = self.iteration_times[-50:]
+
+                    if iteration % 10 == 0:
+                        elapsed = time.time() - self.start_time
+                        elapsed_str = f"{int(elapsed // 3600):02d}:{int((elapsed % 3600) // 60):02d}:{int(elapsed % 60):02d}"
+                        eta = self.get_eta(iteration)
+                        print(f"\033[92m Process {multiprocessing.current_process().name} - "
+                              f"Model: {self.config.agents[agent_idx].model} - "
+                              f"Iteration {iteration}/{self.config.task.trajectory_length} - "
+                              f"Value: {program.value:.2f} - "
+                              f"Elapsed: {elapsed_str} - "
+                              f"ETA: {eta}")
+
+                    last_responses[agent_idx] = Response(
+                        code=f"```python\n{evaluated_program.code}\n```",
+                        created_at=evaluated_program.created_at,
+                        score=evaluated_program.value,
+                        achievements=evaluated_program.achievements,
+                        step=depth,
+                        ticks = evaluated_program.ticks,
+                        flows = evaluated_program.flows,
+                        response=evaluated_program.response,
+                        task=task_verification_response,
+                        error=evaluated_program.meta.get("error_occurred", False),
+                        program_id=evaluated_program.id,
+                    )
+
+
+                    agent_completed, update_state = self.agents[agent_idx].check_completion(last_responses[agent_idx])
+                    if not update_state:
+                        self.evaluator.instance.namespaces[agent_idx] = instance_namespace_before_program
                     else:
                         current_state = program.state
-                else:
-                    current_state = program.state
-                
-                program = evaluated_program
-                program.meta["task_key"] = self.config.agent.task.task_key
-
-                # Save program
-                saved_program = await self.db.create_program(program)
-                print(f"Saved program {multiprocessing.current_process().name} - "
-                      f"Model: {self.config.agent.model} - "
-                      f"Iteration {iteration}/{self.config.agent.task.trajectory_length}")
-
-                parent_id = saved_program.id
-                last_response.program_id = saved_program.id
-                # Update state for next iteration
-                if program.state:
-                    # add the last 2 messages from program.conversation to the current conversation
-                    current_conversation.messages.extend(program.conversation.messages[-2:])
-
-                if task_verification_response.success and self.config.exit_on_task_success:
-                    print(f"Task verification success: {task_verification_response.success}")
-                    completion_result = CompletionResult(step = iteration, 
-                                                         reason = CompletionReason.SUCCESS)
-                    for agent in self.agents:
-                        await agent.end(program.conversation, completion_result)
-                    break 
+
+
+                    program = evaluated_program
+                    program.meta["task_key"] = self.config.agent.task.task_key
+
+                    # Save program
+                    saved_program = await self.db.create_program(program)
+                    print(f"Saved program {multiprocessing.current_process().name} - "
+                          f"Model: {self.config.agents[agent_idx].model} - "
+                          f"Iteration {iteration}/{self.config.agent.task.trajectory_length}")
+
+                    parent_id = saved_program.id
+                    last_responses[agent_idx].program_id = saved_program.id
+                    # Update state for next iteration
+                    if program.state:
+                        # add the last 2 messages from program.conversation to the current conversation
+                        current_conversations[agent_idx].messages.extend(program.conversation.messages[-2:])
+
+                    if task_verification_response.success and self.config.exit_on_task_success:
+                        print(f"Task verification success: {task_verification_response.success}")
+                        completion_result = CompletionResult(step = iteration, 
+                                                             reason = CompletionReason.SUCCESS)
+                        for agent in self.agents:
+                            await agent.end(program.conversation, completion_result)
+                        # exit the loop
+                        return 
             except Exception as e:
                 print(f"Error in iteration {iteration}: {e}")
                 continue
