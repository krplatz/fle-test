--- conflicted
+++ resolved
@@ -32,11 +32,7 @@
     async def evaluate(self, program: Program, start_state: Union[GameState, MultiagentGameState], task, agent_idx: int, step_statistics: dict = {}) -> Program:
         try:
             self.instance.reset(start_state)
-<<<<<<< HEAD
-            raw_reward, state, response, entities, achievements, flows, ticks, error_occurred = await self._evaluate_single(self.instance.tcp_port, program, self.instance)
-=======
-            raw_reward, state, response, entities, achievements, flows, ticks = await self._evaluate_single(program, agent_idx)
->>>>>>> 7554de30
+            raw_reward, state, response, entities, achievements, flows, ticks, error_occurred = await self._evaluate_single(program, agent_idx)
             # enchance step statistics with the flows
             if not isinstance(flows, dict):
                 step_statistics.update(flows.to_dict())
@@ -83,16 +79,10 @@
             #start_production_flows = instance.namespace._get_production_stats()
             start_production_flows = ProductionFlows.from_dict(self.instance.namespaces[agent_idx]._get_production_stats())
 
-<<<<<<< HEAD
-            initial_value, start_time = instance.namespace.score()
-            reward, time, result = instance.eval(program.code, timeout=60)
-            error_occurred = "error" in result.lower() or "exception: " in result.lower()
-=======
             initial_value, start_time = self.instance.namespaces[agent_idx].score()
             reward, time, result = self.instance.eval(program.code, agent_idx=agent_idx, timeout=60)
-
->>>>>>> 7554de30
-
+            # Check if there was an error in the program execution
+            error_occurred = "error" in result.lower() or "exception: " in result.lower()
             entities = self.instance.namespaces[agent_idx].get_entities()
             final_inventory = self.instance.namespaces[agent_idx].inspect_inventory()
 
