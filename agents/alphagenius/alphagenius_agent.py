--- conflicted
+++ resolved
@@ -113,14 +113,9 @@
         self.config = config; self.environment = environment; self.agent_idx = agent_idx
         
         self.discovery_tracker = DiscoveryTracker()
-<<<<<<< HEAD
-        self.memory_module = MemoryModule(filepath="alphagenius_memory.jsonl")
-        self.world_model = WorldModel()
-=======
         self.memory_module = MemoryModule(filepath="alphagenius_memory.jsonl") # <--- NEW
         self.world_model = WorldModel()  # Simple key-value world model
         self.world_model.set_fact("initialized", True)
->>>>>>> 9d3f66af
 
         # ... (system_prompt setup)
         alpha_genius_meta_prompt = (
@@ -153,19 +148,6 @@
         print("Planner module initialized.")
         print("MetaCognition module initialized.")
         print(f"Memory module initialized, will save to '{self.memory_module.filepath}'.")
-<<<<<<< HEAD
-        if self.environment:
-            print(f"Agent connected to environment: {type(self.environment).__name__}.")
-        else:
-            print("Agent running without external environment (using mock execution).")
-
-
-    # Execute a generated Python policy script.
-    # Returns stdout, stderr and a numeric FLE score if available.
-    def execute_policy_script(self, python_script: str) -> tuple:
-        # Execute the script either via the environment's ``eval`` method or a
-        # local sandbox if no environment is attached.
-=======
         print(f"WorldModel initialized with facts: {self.world_model.all_facts()}")
         if self.environment and FactorioInstance: print(f"Agent has access to Factorio Environment: {type(self.environment).__name__}.")
         elif not self.environment: print("Agent running without recognized FactorioEnvironment access (using mocks for execution).")
@@ -181,7 +163,6 @@
         # This is just to make the call from run work, will be replaced by actual return in step 3
         # In reality, the existing exec_policy_script is fine, run will just pass a mock score for now.
         # ---- COPIED FROM PREVIOUS WORKING VERSION ----
->>>>>>> 9d3f66af
         print(f"AlphaGeniusAgent: execute_policy_script() called with Python script:\n---\n{python_script}\n---")
         stdout = ""; stderr = ""; fle_score = 0.0
         if self.environment and hasattr(self.environment, 'eval') and callable(self.environment.eval):
@@ -368,15 +349,11 @@
 
 # ... (__main__ block as before)
 if __name__ == '__main__':
-<<<<<<< HEAD
-    agent = AlphaGeniusAgent(model_name="gpt-4o-mini")
-=======
     greet()  # Demonstration of a simple skill
     agent = AlphaGeniusAgent(model_name="gpt-4o-mini")
     # Example: store and retrieve a fact from the world model
     agent.world_model.set_fact("example", 42)
     print("Example fact from world model:", agent.world_model.get_fact("example"))
->>>>>>> 9d3f66af
     try:
         asyncio.run(agent.run())
     except Exception as e:
