--- conflicted
+++ resolved
@@ -1,4 +1,3 @@
-<<<<<<< HEAD
 """Example skill library."""
 
 
@@ -7,8 +6,3 @@
     print("hello")
 
 __all__ = ["greet"]
-=======
-def greet():
-    """A simple example skill that greets the user."""
-    print("hello")
->>>>>>> 9d3f66af
