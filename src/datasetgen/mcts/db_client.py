import json
import math
import random
from typing import Optional, Dict, Any, List
from contextlib import contextmanager

import psycopg2
import tenacity
from psycopg2.extras import DictCursor
from tenacity import wait_exponential, retry_if_exception_type
from datasetgen.mcts.program import Program


class DBClient:
    def __init__(self, max_conversation_length: int = 20, **db_config):
        self.db_config = db_config
        self.max_conversation_length = max_conversation_length
        # Don't store connection as instance variable
        # Instead create connection pool
        self.pool = []
        self.max_pool_size = 5

    @contextmanager
    def get_connection(self):
        """Context manager to handle database connections"""
        conn = None
        try:
            # Try to get connection from pool
            if self.pool:
                conn = self.pool.pop()
                try:
                    # Test if connection is still alive
                    conn.cursor().execute('SELECT 1')
                except (psycopg2.OperationalError, psycopg2.InterfaceError):
                    # If connection is dead, close it and create new one
                    conn.close()
                    conn = None

            # If no connection from pool, create new one
            if conn is None:
                conn = psycopg2.connect(**self.db_config)

            yield conn

            # If connection still good, return to pool
            try:
                conn.cursor().execute('SELECT 1')
                if len(self.pool) < self.max_pool_size:
                    self.pool.append(conn)
                else:
                    conn.close()
            except:
                conn.close()

        except Exception as e:
            if conn:
                conn.close()
            raise e

    @tenacity.retry(
        retry=retry_if_exception_type((psycopg2.OperationalError, psycopg2.InterfaceError, psycopg2.DatabaseError)),
        wait=wait_exponential(multiplier=1, min=4, max=10))
    async def create_program(self, program: Program) -> Program:
        """Create a new program, now with connection management"""
        try:
            with self.get_connection() as conn:
                with conn.cursor() as cur:
                    cur.execute("""
                        INSERT INTO programs (code, value, visits, parent_id, state_json, conversation_json, 
                                           completion_token_usage, prompt_token_usage, token_usage, response, 
<<<<<<< HEAD
                                           holdout_value, raw_reward, version, version_description, model)
                        VALUES (%s, %s, %s, %s, %s, %s, %s, %s, %s, %s, %s, %s, %s, %s, %s)
=======
                                           holdout_value, raw_reward, version, version_description)
                        VALUES (%s, %s, %s, %s, %s, %s, %s, %s, %s, %s, %s, %s, %s, %s)
>>>>>>> b417a098
                        RETURNING id, created_at
                    """, (program.code, program.value, 0, program.parent_id,
                          program.state.to_raw() if program.state else None,
                          json.dumps(program.conversation.dict()),
                          program.completion_token_usage,
                          program.prompt_token_usage,
                          program.token_usage,
                          program.response,
                          program.holdout_value,
                          program.raw_reward,
                          program.version,
<<<<<<< HEAD
                          program.version_description,
                          program.model
=======
                          program.version_description
>>>>>>> b417a098
                          ))

                    id, created_at = cur.fetchone()
                    conn.commit()
                    program.id = id
                    program.created_at = created_at
                    return program
        except Exception as e:
            print(f"Error creating program: {e}")
            raise e

    @tenacity.retry(retry=retry_if_exception_type((psycopg2.OperationalError, psycopg2.InterfaceError)),
                    wait=wait_exponential(multiplier=1, min=4, max=10))
    async def get_all_program_rewards(self, version: int = None) -> List[float]:
        """Get all program rewards with proper connection management"""
        query = """
            SELECT value 
            FROM programs 
            WHERE value IS NOT NULL
        """
        if version is not None:
            query += " AND version = %s"

        params = (version,) if version is not None else ()

        try:
            with self.get_connection() as conn:
                with conn.cursor() as cur:
                    cur.execute(query.strip(), params)
                    results = cur.fetchall()
                    return [row[0] for row in results]
        except Exception as e:
            print(f"Error fetching program rewards: {e}")
            return []

    @tenacity.retry(retry=retry_if_exception_type((psycopg2.OperationalError, psycopg2.InterfaceError)),
                    wait=wait_exponential(multiplier=1, min=4, max=10))
    async def sample_parent(self, version=1) -> Optional[Program]:
        """Sample parent with proper connection management"""
        max_assistant_length = (self.max_conversation_length * 2) + 1

        try:
            with self.get_connection() as conn:
                with conn.cursor(cursor_factory=DictCursor) as cur:
                    cur.execute("""
                        WITH recent AS (
                            SELECT id, value, conversation_json
                            FROM programs
                            WHERE version = %s 
                            AND value IS NOT NULL
                            AND jsonb_array_length(conversation_json->'messages') < %s
                            ORDER BY created_at DESC
                            LIMIT 300
                        )
                        SELECT id, value 
                        FROM recent
                        """, (version, max_assistant_length))

                    results = cur.fetchall()
                    if not results:
                        return None

                    # Calculate softmax weights
                    max_value = max(row['value'] for row in results)
                    weights = [
                        (row['id'],
                         math.exp(row['value'] - max_value))
                        for row in results
                    ]

                    # Normalize weights
                    total_weight = sum(w[1] for w in weights)
                    if total_weight == 0:
                        sampled_id = random.choice([w[0] for w in weights])
                    else:
                        normalized_weights = [(id, w / total_weight) for id, w in weights]
                        sampled_id = random.choices(
                            [id for id, _ in normalized_weights],
                            weights=[w for _, w in normalized_weights],
                            k=1
                        )[0]

                    # Fetch the selected program
                    cur.execute("""
                        SELECT * FROM programs WHERE id = %s
                        """, (sampled_id,))

                    row = cur.fetchone()
                    return Program.from_row(dict(row)) if row else None
        except Exception as e:
            print(f"Error sampling parent: {e}")
            raise e

    @tenacity.retry(retry=retry_if_exception_type((psycopg2.OperationalError, psycopg2.InterfaceError)),
                    wait=wait_exponential(multiplier=1, min=4, max=10))
    async def get_parent_visit_stats(self, version: int = None) -> Dict[str, float]:
        """Get visit statistics with proper connection management"""
        query = """
            SELECT 
                AVG(visits) as avg_visits,
                MIN(visits) as min_visits,
                MAX(visits) as max_visits,
                PERCENTILE_CONT(0.5) WITHIN GROUP (ORDER BY visits) as median_visits
            FROM programs 
            WHERE visits > 0
        """
        if version is not None:
            query += " AND version = %s"

        params = (version,) if version is not None else ()

        try:
            with self.get_connection() as conn:
                with conn.cursor() as cur:
                    cur.execute(query, params)
                    result = cur.fetchone()
                    return {
                        'avg_visits': result[0],
                        'min_visits': result[1],
                        'max_visits': result[2],
                        'median_visits': result[3]
                    }
        except Exception as e:
            print(f"Error fetching visit statistics: {e}")
            return {}

    async def update_program(self, program_id: int, updates: Dict[str, Any]) -> Program:
        """Update program with proper connection management"""
        try:
            with self.get_connection() as conn:
                with conn.cursor() as cur:
                    set_clauses = [f"{k} = %s" for k in updates.keys()]
                    values = list(updates.values())

                    cur.execute(f"""
                        UPDATE programs
                        SET {', '.join(set_clauses)}
                        WHERE id = %s
                        RETURNING *
                    """, values + [program_id])

                    conn.commit()
                    row = cur.fetchone()
                    return Program.from_row(dict(zip([desc[0] for desc in cur.description], row)))
        except Exception as e:
            print(f"Error updating program: {e}")
            raise e<|MERGE_RESOLUTION|>--- conflicted
+++ resolved
@@ -68,13 +68,8 @@
                     cur.execute("""
                         INSERT INTO programs (code, value, visits, parent_id, state_json, conversation_json, 
                                            completion_token_usage, prompt_token_usage, token_usage, response, 
-<<<<<<< HEAD
-                                           holdout_value, raw_reward, version, version_description, model)
-                        VALUES (%s, %s, %s, %s, %s, %s, %s, %s, %s, %s, %s, %s, %s, %s, %s)
-=======
-                                           holdout_value, raw_reward, version, version_description)
-                        VALUES (%s, %s, %s, %s, %s, %s, %s, %s, %s, %s, %s, %s, %s, %s)
->>>>>>> b417a098
+                                           holdout_value, raw_reward, version, version_description, model, meta)
+                        VALUES (%s, %s, %s, %s, %s, %s, %s, %s, %s, %s, %s, %s, %s, %s, %s, %s)
                         RETURNING id, created_at
                     """, (program.code, program.value, 0, program.parent_id,
                           program.state.to_raw() if program.state else None,
@@ -86,12 +81,9 @@
                           program.holdout_value,
                           program.raw_reward,
                           program.version,
-<<<<<<< HEAD
                           program.version_description,
-                          program.model
-=======
-                          program.version_description
->>>>>>> b417a098
+                          program.model,
+                          program.meta
                           ))
 
                     id, created_at = cur.fetchone()
