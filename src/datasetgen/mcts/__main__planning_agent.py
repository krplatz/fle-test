--- conflicted
+++ resolved
@@ -139,11 +139,7 @@
     objective_model_prompt_path = r"../../prompts/bottoms_up_prompts/finetuning_prompts/system_message_policy_self_gen.md"
     nr_of_seeded_programs = 4
     version = 101
-<<<<<<< HEAD
     version = 30
-=======
-    version = 26
->>>>>>> 599459dd
     parent_version = 4
     version_description = "Scratch / Planning MCTS / Errors not saved"
 
@@ -177,11 +173,7 @@
         system_prompt=system_prompt,
         initial_state=initial_state,
         max_steps_per_objective=8,
-<<<<<<< HEAD
         number_of_steps_for_judge=3,
-=======
-        number_of_steps_for_judge=4,
->>>>>>> 599459dd
         mcts_kwargs={
             "planning_model":planner_model,
             "executor_model":step_executor_model_path,
@@ -211,13 +203,8 @@
 
     print("Starting MCTS search...")
     best_programs = await mcts.search(
-<<<<<<< HEAD
         n_iterations=100,
         skip_failures=True,
-=======
-        n_iterations=500,
-        skip_failures=False,
->>>>>>> 599459dd
     )
 
     print("\nBest programs found:")
